--- conflicted
+++ resolved
@@ -169,12 +169,12 @@
 
     def stats(self):
         """Database statistics."""
-        resp, data = self.resource.get('_stats')
+        status, headers, data = self.resource.get('_stats')
         return data
 
     def tasks(self):
         """A list of tasks currently active on the server."""
-        resp, data = self.resource.get('_active_tasks')
+        status, headers, data = self.resource.get('_active_tasks')
         return data
 
     def create(self, name):
@@ -206,7 +206,7 @@
         """
         data = {'source': source, 'target': target}
         data.update(options)
-        resp, data = self.resource.post('_replicate', data)
+        status, headers, data = self.resource.post('_replicate', data)
         return data
 
 
@@ -476,7 +476,7 @@
                  in reverse chronological order, if any were found
         """
         try:
-            resp, data = self.resource.get(id, revs=True)
+            status, headers, data = self.resource.get(id, revs=True)
         except ResourceNotFound:
             return
 
@@ -986,157 +986,6 @@
             return Document(doc)
 
 
-<<<<<<< HEAD
-=======
-# Internals
-
-
-class Resource(object):
-
-    def __init__(self, http, uri):
-        if http is None:
-            http = httplib2.Http()
-            http.force_exception_to_status_code = False
-        self.http = http
-        self.uri = uri
-
-    def __call__(self, path):
-        return type(self)(self.http, uri(self.uri, path))
-
-    def delete(self, path=None, headers=None, **params):
-        return self._request('DELETE', path, headers=headers, **params)
-
-    def get(self, path=None, headers=None, **params):
-        return self._request('GET', path, headers=headers, **params)
-
-    def head(self, path=None, headers=None, **params):
-        return self._request('HEAD', path, headers=headers, **params)
-
-    def post(self, path=None, content=None, headers=None, **params):
-        return self._request('POST', path, content=content, headers=headers,
-                             **params)
-
-    def put(self, path=None, content=None, headers=None, **params):
-        return self._request('PUT', path, content=content, headers=headers,
-                             **params)
-
-    def _request(self, method, path=None, content=None, headers=None,
-                 **params):
-        from couchdb import __version__
-        headers = headers or {}
-        headers.setdefault('Accept', 'application/json')
-        headers.setdefault('User-Agent', 'couchdb-python %s' % __version__)
-        body = None
-        if content is not None:
-            if not isinstance(content, basestring):
-                body = json.encode(content).encode('utf-8')
-                headers.setdefault('Content-Type', 'application/json')
-            else:
-                body = content
-            headers.setdefault('Content-Length', str(len(body)))
-
-        def _make_request(retry=1):
-            try:
-                return self.http.request(uri(self.uri, path, **params), method,
-                                             body=body, headers=headers)
-            except socket.error, e:
-                if retry > 0 and e.args[0] == 54: # reset by peer
-                    return _make_request(retry - 1)
-                raise
-        resp, data = _make_request()
-
-        status_code = int(resp.status)
-        if data and resp.get('content-type') == 'application/json':
-            try:
-                data = json.decode(data)
-            except ValueError:
-                pass
-
-        if status_code >= 400:
-            if type(data) is dict:
-                error = (data.get('error'), data.get('reason'))
-            else:
-                error = data
-            if status_code == 404:
-                raise ResourceNotFound(error)
-            elif status_code == 409:
-                raise ResourceConflict(error)
-            elif status_code == 412:
-                raise PreconditionFailed(error)
-            else:
-                raise ServerError((status_code, error))
-
-        return resp, data
-
-
-def uri(base, *path, **query):
-    """Assemble a uri based on a base, any number of path segments, and query
-    string parameters.
-
-    >>> uri('http://example.org', '_all_dbs')
-    'http://example.org/_all_dbs'
-
-    A trailing slash on the uri base is handled gracefully:
-
-    >>> uri('http://example.org/', '_all_dbs')
-    'http://example.org/_all_dbs'
-
-    And multiple positional arguments become path parts:
-
-    >>> uri('http://example.org/', 'foo', 'bar')
-    'http://example.org/foo/bar'
-
-    All slashes within a path part are escaped:
-
-    >>> uri('http://example.org/', 'foo/bar')
-    'http://example.org/foo%2Fbar'
-    >>> uri('http://example.org/', 'foo', '/bar/')
-    'http://example.org/foo/%2Fbar%2F'
-    """
-    if base and base.endswith('/'):
-        base = base[:-1]
-    retval = [base]
-
-    # build the path
-    path = '/'.join([''] + [unicode_quote(s) for s in path if s is not None])
-    if path:
-        retval.append(path)
-
-    # build the query string
-    params = []
-    for name, value in query.items():
-        if type(value) in (list, tuple):
-            params.extend([(name, i) for i in value if i is not None])
-        elif value is not None:
-            if value is True:
-                value = 'true'
-            elif value is False:
-                value = 'false'
-            params.append((name, value))
-    if params:
-        retval.extend(['?', unicode_urlencode(params)])
-
-    return ''.join(retval)
-
-
-def unicode_quote(string, safe=''):
-    if isinstance(string, unicode):
-        string = string.encode('utf-8')
-    return quote(string, safe)
-
-
-def unicode_urlencode(data):
-    if isinstance(data, dict):
-        data = data.items()
-    params = []
-    for name, value in data:
-        if isinstance(value, unicode):
-            value = value.encode('utf-8')
-        params.append((name, value))
-    return urlencode(params)
-
-
->>>>>>> 75f53951
 VALID_DB_NAME = re.compile(r'^[a-z][a-z0-9_$()+-/]*$')
 def validate_dbname(name):
     if not VALID_DB_NAME.match(name):
